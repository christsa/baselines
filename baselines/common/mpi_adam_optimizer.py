import numpy as np
import tensorflow as tf
from baselines.common import tf_util as U
from baselines.common.tests.test_with_mpi import with_mpi
try:
    from mpi4py import MPI
except ImportError:
    MPI = None

class MpiAdamOptimizer(tf.train.AdamOptimizer):
    """Adam optimizer that averages gradients across mpi processes."""
    def __init__(self, comm, **kwargs):
        self.comm = comm
        tf.train.AdamOptimizer.__init__(self, **kwargs)
    def compute_gradients(self, loss, var_list, **kwargs):
        grads_and_vars = tf.train.AdamOptimizer.compute_gradients(self, loss, var_list, **kwargs)
        grads_and_vars = [(g, v) for g, v in grads_and_vars if g is not None]
        flat_grad = tf.concat([tf.reshape(g, (-1,)) for g, v in grads_and_vars], axis=0)
        shapes = [v.shape.as_list() for g, v in grads_and_vars]
        sizes = [int(np.prod(s)) for s in shapes]
        num_tasks = self.comm.Get_size()
        buf = np.zeros(sum(sizes), np.float32)
<<<<<<< HEAD

        sess = tf.get_default_session()
        assert sess is not None
        countholder = [0] # Counts how many times _collect_grads has been called
        stat = tf.reduce_sum(grads_and_vars[0][1]) # sum of first variable
        def _collect_grads(flat_grad):
            self.comm.Allreduce(flat_grad, buf, op=MPI.SUM)
            np.divide(buf, float(num_tasks), out=buf)
            if countholder[0] % 100 == 0:
                check_synced(sess, self.comm, stat)
=======
        countholder = [0] # Counts how many times _collect_grads has been called
        stat = tf.reduce_sum(grads_and_vars[0][1]) # sum of first variable
        def _collect_grads(flat_grad, np_stat):
            self.comm.Allreduce(flat_grad, buf, op=MPI.SUM)
            np.divide(buf, float(num_tasks), out=buf)
            if countholder[0] % 100 == 0:
                check_synced(np_stat, self.comm)
>>>>>>> 74101a9f
            countholder[0] += 1
            return buf

        avg_flat_grad = tf.py_func(_collect_grads, [flat_grad, stat], tf.float32)
        avg_flat_grad.set_shape(flat_grad.shape)
        avg_grads = tf.split(avg_flat_grad, sizes, axis=0)
        avg_grads_and_vars = [(tf.reshape(g, v.shape), v)
                    for g, (_, v) in zip(avg_grads, grads_and_vars)]
        return avg_grads_and_vars
<<<<<<< HEAD

def check_synced(sess, comm, tfstat):
    """
    Check that 'tfstat' evaluates to the same thing on every MPI worker
    """
    localval = sess.run(tfstat)
    vals = comm.gather(localval)
    if comm.rank == 0:
        assert all(val==vals[0] for val in vals[1:])
=======

def check_synced(localval, comm=None):
    """
    It's common to forget to initialize your variables to the same values, or
    (less commonly) if you update them in some other way than adam, to get them out of sync.
    This function checks that variables on all MPI workers are the same, and raises
    an AssertionError otherwise

    Arguments:
        comm: MPI communicator
        localval: list of local variables (list of variables on current worker to be compared with the other workers)
    """
    comm = comm or MPI.COMM_WORLD
    vals = comm.gather(localval)
    if comm.rank == 0:
        assert all(val==vals[0] for val in vals[1:])


@with_mpi(timeout=5)
def test_nonfreeze():
    np.random.seed(0)
    tf.set_random_seed(0)

    a = tf.Variable(np.random.randn(3).astype('float32'))
    b = tf.Variable(np.random.randn(2,5).astype('float32'))
    loss = tf.reduce_sum(tf.square(a)) + tf.reduce_sum(tf.sin(b))

    stepsize = 1e-2
    # for some reason the session config with inter_op_parallelism_threads was causing
    # nested sess.run calls to freeze
    config = tf.ConfigProto(inter_op_parallelism_threads=1)
    sess = U.get_session(config=config)
    update_op = MpiAdamOptimizer(comm=MPI.COMM_WORLD, learning_rate=stepsize).minimize(loss)
    sess.run(tf.global_variables_initializer())
    losslist_ref = []
    for i in range(100):
        l,_ = sess.run([loss, update_op])
        print(i, l)
        losslist_ref.append(l)
>>>>>>> 74101a9f
<|MERGE_RESOLUTION|>--- conflicted
+++ resolved
@@ -20,18 +20,6 @@
         sizes = [int(np.prod(s)) for s in shapes]
         num_tasks = self.comm.Get_size()
         buf = np.zeros(sum(sizes), np.float32)
-<<<<<<< HEAD
-
-        sess = tf.get_default_session()
-        assert sess is not None
-        countholder = [0] # Counts how many times _collect_grads has been called
-        stat = tf.reduce_sum(grads_and_vars[0][1]) # sum of first variable
-        def _collect_grads(flat_grad):
-            self.comm.Allreduce(flat_grad, buf, op=MPI.SUM)
-            np.divide(buf, float(num_tasks), out=buf)
-            if countholder[0] % 100 == 0:
-                check_synced(sess, self.comm, stat)
-=======
         countholder = [0] # Counts how many times _collect_grads has been called
         stat = tf.reduce_sum(grads_and_vars[0][1]) # sum of first variable
         def _collect_grads(flat_grad, np_stat):
@@ -39,7 +27,6 @@
             np.divide(buf, float(num_tasks), out=buf)
             if countholder[0] % 100 == 0:
                 check_synced(np_stat, self.comm)
->>>>>>> 74101a9f
             countholder[0] += 1
             return buf
 
@@ -49,17 +36,6 @@
         avg_grads_and_vars = [(tf.reshape(g, v.shape), v)
                     for g, (_, v) in zip(avg_grads, grads_and_vars)]
         return avg_grads_and_vars
-<<<<<<< HEAD
-
-def check_synced(sess, comm, tfstat):
-    """
-    Check that 'tfstat' evaluates to the same thing on every MPI worker
-    """
-    localval = sess.run(tfstat)
-    vals = comm.gather(localval)
-    if comm.rank == 0:
-        assert all(val==vals[0] for val in vals[1:])
-=======
 
 def check_synced(localval, comm=None):
     """
@@ -98,5 +74,4 @@
     for i in range(100):
         l,_ = sess.run([loss, update_op])
         print(i, l)
-        losslist_ref.append(l)
->>>>>>> 74101a9f
+        losslist_ref.append(l)